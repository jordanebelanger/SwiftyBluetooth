# SwiftyBluetooth
Swift 3, fully featured closures based library for CoreBluetooth on iOS 9+ devices. 

For Swift 2 use v0.1.1

## Background 
CoreBluetooth and its delegate based API can be difficult to use at time. Often times you already know the specifications of the peripheral you're about to use and simply want to read or write to predetermined characteristics.  

SwiftyBluetooth tries to address these concerns by providing a clear, closure based, API for every `CBCentralManager` and `CBPeripheral` calls. Furthermore, all your calls are guaranteed to timeout in case of untraceable errors. If required, SwiftyBluetooth will also take care of connecting to peripherals and discovering the required attributes when executing read or write operations lowering the amount of work you need to do. 

## Features
- Supports Swift 3 ~> v0.2.0 and Swift 2 = v0.1.1
- Synthaxic sugar and helper functions for common CoreBluetooth tasks 
- Closure based CBCentralManager peripheral scanning with a timeout
- NSNotification based event for CBCentralManager state changes and state restoration  
- Closure based calls for every CBPeripheral operations
- NSNotification based event for CBPeripheral name updates, characteristic value updates and services updates
- Precise errors and guaranteed timeout for every Bluetooth operation
- [Full documentation for all public interfaces](http://cocoadocs.org/docsets/SwiftyBluetooth/)

## Usage
The Library has 2 important class:  

- The `Central` class, a Singleton wrapper around `CBCentralManager` mostly used to scan for peripherals with a closure callback. 
- The `Peripheral` class, a wrapper around `CBPeripheral` used to call `CBPeripheral` functions with closure callbacks. 

Note: The library is currently not thread safe, make sure to run your `Central` and `Peripheral` operations on the main thread. 

Below are a couple examples of operations that might be of interest to you.

### Scanning for Peripherals
You can scan for peripherals by calling `scanWithTimeout(...)` while passing a `timeout` in seconds and a `callback` closure to receive `Peripheral` result callbacks as well as update on the status of your scan:
```swift
// You can pass in nil if you want to discover all Peripherals
SwiftyBluetooth.scanForPeripherals(withServiceUUIDs: nil, timeoutAfter: 15) { scanResult in
    switch scanResult {
        case .scanStarted:
            // The scan started meaning CBCentralManager scanForPeripherals(...) was called 
        case .scanResult(let peripheral, let advertisementData, let RSSI):
            // A peripheral was found, your closure may be called multiple time with a .ScanResult enum case.
            // You can save that peripheral for future use, or call some of its functions directly in this closure.
        case .scanStopped(let error):
            // The scan stopped, an error is passed if the scan stopped unexpectedly
    }
}
        
```
Note that the callback closure can be called multiple times, but always start and finish with a callback containing a `.scanStarted` and `.scanStopped` result respectively. Your callback will be called with a `.scanResult` for every unique peripheral found during the scan.  

### Connecting to a peripheral
```swift
peripheral.connect { result in 
    switch result {
    case .success:
        break // You are now connected to the peripheral
    case .failure(let error):
        break // An error happened while connecting
    }
}
```
### Disconnecting from a peripheral
```swift
peripheral.disconnect { result in 
    switch result {
    case .success:
        break // You are now disconnected from the peripheral
    case .failure(let error):
        break // An error happened during the disconnection
    }
}
```
### Reading from a peripheral's service's characteristic
If you already know the characteristic and service UUIDs you want to read from, once you've found a peripheral you can read from it right away like this: 

```swift
peripheral.readValue(ofCharacWithUUID: "2A29", fromServiceWithUUID: "180A") { result in
    switch result {
    case .success(let data):
        break // The data was read and is returned as an NSData instance
    case .failure(let error):
        break // An error happened while attempting to read the data
    }
}
```
This will connect to the peripheral if necessary and ensure the characteristic and service needed are discovered before reading from the characteristic matching `characteristicUUID`. If the charac/service cannot be retrieved you will receive an error specifying which charac/service could not be found.

If you have a reference to a `CBCharacteristic`, you can read using the characteristic directly:
```swift
peripheral.readValue(ofCharac: charac) { result in
    switch result {
    case .success(let data):
        break // The data was read and is returned as an NSData instance
    case .failure(let error):
        break // An error happened while attempting to read the data
    }
}
```
### Writing to a Peripheral's service's characteristic
If you already know the characteristic and service UUID you want to write to, once you've found a peripheral, you can write to that characteristic right away like this: 
```swift
let exampleBinaryData = String(0b1010).dataUsingEncoding(NSUTF8StringEncoding)!
peripheral.writeValue(ofCharacWithUUID: "1d5bc11d-e28c-4157-a7be-d8b742a013d8", 
                      fromServiceWithUUID: "4011e369-5981-4dae-b686-619dc656c7ba", 
                      value: exampleBinaryData) { result in
    switch result {
    case .success:
<<<<<<< HEAD
        break // The write was successful.
=======
        break // The write was succesful.
>>>>>>> 705f2853
    case .failure(let error):
        break // An error happened while writting the data.
    }
}
```
### Listening to and receiving Characteristic update notifications
Receiving characteristic value updates is done through notifications on the default `NotificationCenter`. All supported `Peripheral` notifications are part of the `PeripheralEvent` enum. Use this enum's raw values as the notification string when registering for notifications:
```swift
// First we prepare ourselves to receive update notifications 
let peripheral = somePeripheral

NotificationCenter.default.addObserver(forName: NSNotification.Name(rawValue: PeripheralEvent.characteristicValueUpdate.rawValue), 
                                                                    object: peripheral, 
                                                                    queue: nil) { notification in
    let updatedCharacteristic = notification.userInfo?["characteristic"] as! CBCharacteristic
    var newValue = updatedCharacteristic.value
}

// We can then set a characteristic's notification value to true and start receiving updates to that characteristic
peripheral.setNotifyValue(toEnabled: true, forCharacWithUUID: "2A29", ofServiceWithUUID: "180A") { result in
    switch result {
    case .success(let isNotifying):
        break // You will now receive NSNotifications when that characteristic value gets updated.
    case .failure(let error):
        break // An error happened setting the characteristic to notify.
    }
}
```
### Discovering services 
Discover services using the `discoverServices(...)` function:
```swift
peripheral.discoverServices(withUUIDs: nil) { result in
    switch result {
    case .success(let services):
        break // An array containing all the services requested
    case .failure(let error):
        break // A connection error or an array containing the UUIDs of the services that we're not found
    }
}
```
Like the CBPeripheral discoverServices(...) function, passing nil instead of an array of service UUIDs will discover all of this Peripheral's services.
### Discovering characteristics
Discover characteristics using the `discoverCharacteristics(...)` function. If the service on which you are attempting to discover characteristics from has not been discovered, an attempt will first be made to discover that service for you:
```swift
peripheral.discoverCharacteristics(withUUIDs: nil, ofServiceWithUUID: "180A") { result in
    // The characteristics discovered or an error if something went wrong.
    switch result {
    case .success(let services):
        break // An array containing all the characs requested.
    case .failure(let error):
        break // A connection error or an array containing the UUIDs of the charac/services that we're not found.
    }
}
```
Like the CBPeripheral discoverCharacteristics(...) function, passing nil instead of an array of service UUIDs will discover all of this service's characteristics.  
## Installation


### CocoaPods
Add this to your Podfile:

```ruby
platform :ios, '9.0'
use_frameworks!

pod 'SwiftyBluetooth'
```

Then run:

```bash
$ pod install
```
### Carthage

Add this to your Cartfile 

```ogdl
github "tehjord/SwiftyBluetooth"
```

## Requirements
SwiftyBluetooth requires iOS 9.0+

## License
SwiftyBluetooth is released under the MIT License.<|MERGE_RESOLUTION|>--- conflicted
+++ resolved
@@ -104,11 +104,7 @@
                       value: exampleBinaryData) { result in
     switch result {
     case .success:
-<<<<<<< HEAD
         break // The write was successful.
-=======
-        break // The write was succesful.
->>>>>>> 705f2853
     case .failure(let error):
         break // An error happened while writting the data.
     }
