--- conflicted
+++ resolved
@@ -42,12 +42,9 @@
 		09D515301D2DA90A00049B59 /* LICENSE */ = {isa = PBXFileReference; fileEncoding = 4; lastKnownFileType = text; path = LICENSE; sourceTree = "<group>"; };
 		09D515311D2DA90A00049B59 /* README.md */ = {isa = PBXFileReference; fileEncoding = 4; lastKnownFileType = net.daringfireball.markdown; path = README.md; sourceTree = "<group>"; };
 		09DEF3B01CC839DE00F9B4EE /* CBUUIDConvertible.swift */ = {isa = PBXFileReference; fileEncoding = 4; lastKnownFileType = sourcecode.swift; name = CBUUIDConvertible.swift; path = Source/CBUUIDConvertible.swift; sourceTree = "<group>"; };
-<<<<<<< HEAD
 		403A5CFD1DFA11C9000D5FDE /* SwiftyBluetoothFlags.xcconfig */ = {isa = PBXFileReference; lastKnownFileType = text.xcconfig; name = SwiftyBluetoothFlags.xcconfig; path = "Supporting Files/SwiftyBluetoothFlags.xcconfig"; sourceTree = "<group>"; };
 		409D194F1DFA206B0095F4BC /* SwiftyBluetoothConfiguration.xcconfig */ = {isa = PBXFileReference; lastKnownFileType = text.xcconfig; path = SwiftyBluetoothConfiguration.xcconfig; sourceTree = "<group>"; };
-=======
 		59493C943987B6C658526D67 /* Result.swift */ = {isa = PBXFileReference; fileEncoding = 4; lastKnownFileType = sourcecode.swift; path = Result.swift; sourceTree = "<group>"; };
->>>>>>> 8d13d794
 /* End PBXFileReference section */
 
 /* Begin PBXFrameworksBuildPhase section */
